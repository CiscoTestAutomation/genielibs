--- conflicted
+++ resolved
@@ -638,9 +638,49 @@
     except SubCommandFailure:
         log.info('Could not get device version information')
         return None
-<<<<<<< HEAD
-    
+
     return out.q.contains('platform').get_values('name', 0)
+
+def get_platform_logging(device,
+                         command='show logging logfile',
+                         files=None,
+                         keywords=None,
+                         output=None,
+                         num_of_logs=False):
+    '''Get logging messages
+        Args:
+            device    (`obj`): Device object
+            command   (`str`): show command. Default to 'show logging logfile'
+            files    (`list`): Not applicable on this platform
+            keywords (`list`): List of keywords to match. Default to None
+            output    (`str`): Output of show command. Default to None
+            num_of_logs (`bool`): flag to return number of log messages
+                                  Default to False
+        Returns:
+            logs     (`list` or `int`): list of logging messages
+                                        OR or number of core files if num_of_logs=True
+    '''
+
+    # check keywords and create strings for `include` option
+    kw = ''
+    if isinstance(keywords, list):
+        kw = '|'.join(keywords)
+
+    try:
+        parsed = device.parse(command, include=kw)
+    except SchemaEmptyParserError:
+        if num_of_logs:
+            return 0
+        else:
+            return []
+
+    # Get value of 'logs' if it exists else '[]'
+    logs = parsed.setdefault('logs', [])
+
+    if num_of_logs:
+        return len(logs)
+
+    return logs
 
 def get_software_version(device, return_tuple:bool=False):
     """Get software version of device
@@ -673,50 +713,4 @@
                 pass
         return tuple(ver)
     else :
-        return ver
-=======
-
-    return out.q.contains('platform').get_values('name', 0)
-
-
-def get_platform_logging(device,
-                         command='show logging logfile',
-                         files=None,
-                         keywords=None,
-                         output=None,
-                         num_of_logs=False):
-    '''Get logging messages
-        Args:
-            device    (`obj`): Device object
-            command   (`str`): show command. Default to 'show logging logfile'
-            files    (`list`): Not applicable on this platform
-            keywords (`list`): List of keywords to match. Default to None
-            output    (`str`): Output of show command. Default to None
-            num_of_logs (`bool`): flag to return number of log messages
-                                  Default to False
-        Returns:
-            logs     (`list` or `int`): list of logging messages
-                                        OR or number of core files if num_of_logs=True
-    '''
-
-    # check keywords and create strings for `include` option
-    kw = ''
-    if isinstance(keywords, list):
-        kw = '|'.join(keywords)
-
-    try:
-        parsed = device.parse(command, include=kw)
-    except SchemaEmptyParserError:
-        if num_of_logs:
-            return 0
-        else:
-            return []
-
-    # Get value of 'logs' if it exists else '[]'
-    logs = parsed.setdefault('logs', [])
-
-    if num_of_logs:
-        return len(logs)
-
-    return logs
->>>>>>> 8d68a32a
+        return ver