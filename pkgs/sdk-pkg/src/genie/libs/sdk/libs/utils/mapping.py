import re
import copy
import logging
import itertools
import importlib
import functools
from operator import attrgetter
from collections import OrderedDict, defaultdict

from genie.utils.diff import Diff
from ats.utils.objects import find, R, Operator, NotExists, Not
from ats.aetest.utils import format_filter_exception

from genie.conf.base import Base as ConfBase
from genie.ops.base import Base as OpsBase
from genie.utils.timeout import Timeout

from genie.libs import ops
from genie.libs.sdk.libs.utils.triggeractions import Configure
from genie.libs.sdk.libs.utils.normalize import GroupKeys, _to_dict

from genie.abstract import Lookup

log = logging.getLogger(__name__)

# TODO: Better handling of Errors vs Failures

VOWEL = set(['a', 'e', 'i', 'o', 'u'])

class Mapping(object):
    def __init__(self, config_info=None, verify_ops=None, requirements=None,
                 verify_conf=None, num_values=None,  **kwargs):
        self.config_info = config_info or {}
        self._verify_ops_dict = verify_ops or {}
        self.verify_conf = verify_conf or {}
        self.num_values = num_values or {}
        self._static = False
        self._static_learn = True
        for key, value in kwargs.items():
            setattr(self, key, value)

        # if no requirement or requirements is an OrderedDict then use it
        if not requirements or isinstance(requirements, OrderedDict):
            self.requirements = requirements or {}
        else:
            # else sort by requirements
            ordereddict = OrderedDict()
            delayed_keys = []
            for k, v in requirements.items():
                # if there is requirement item needs to be populated, move it
                # to delayed list
                if self._should_populate(v.get('requirements', [])):
                    delayed_keys.append(k)
                    continue

                ordereddict[k] = v
            # add the content from delayed list
            for key in delayed_keys:
                ordereddict[key] = requirements.get(key, {})

            self.requirements = ordereddict

    def _populate_mapping(self, parent):
        '''populate the mapping requirements if the user provided some
           argument by parameters
        '''
        # Set default arguments
        # Trigger object
        self.parent = parent
        # The logic change from skip to fail for some scenario, so keep track
        # of it
        self._static = True
        # Do you need to learn the keys - Are all the info given staticly, or
        # we need to learn more dynamic information
        # Default is  False - Dont learn, and as soon we see a regex, changed
        # to True
        self._static_learn = False

        # Check if parent has static key from trigger datafile
        # Remove device name at the end
        name = self.parent.uid.rsplit('.', 1)[0]
        if name not in self.parent.parent.triggers:
            # Weird corner case
            raise Exception("'{name}' is not defined in the Trigger"
                            "datafile".format(name=name))

        data = self.parent.parent.triggers[name]
        if 'static' not in data:
            self._static_learn = True
            self._static = False
            return

        sdata = data['static']
        # Good we got some work to do;
        # Let's take these static keys and overwrite the mapping
        # requirements with it

        # We are doing it for:
        # requirements, config_info and verify_ops
        if self.requirements:
            self._populate_mapping_step(self.requirements, sdata)

        if self.config_info:
            self._populate_mapping_step(self.config_info, sdata)

        if self._verify_ops_dict:
            self._populate_mapping_step(self._verify_ops_dict, sdata)

    def _populate_mapping_step(self, data, sdata):
        '''Transform requirements, config_info or verify_ops with static info'''
        for obj, value in data.items():
            # Deal with requirements
            if 'requirements' not in value:
                # That would be a weird case, but continue
                continue

            # The requirements will be parsed now
            # and replaced with the new ones
            value['requirements'] = self._populate_reqs(
                                        value['requirements'],
                                        sdata)

            # Deal with kwargs
            if 'kwargs' not in value or 'mandatory' not in value['kwargs']:
                # Then nothing to do
                continue

            new_kwargs = {}
            for key, path in value['kwargs']['mandatory'].items():
                for static in sdata:
                    if not isinstance(path, str) or not path.startswith('(?P<'):
                        new_kwargs[key] = path
                        continue
                    if static in path:
                        new_kwargs[key] = sdata[static]
                        break
                else:
                    new_kwargs[key] = path
            value['kwargs']['mandatory'] = new_kwargs

    def _populate_reqs(self, reqs, sdata):
        '''Transform a list of requirements'''
        new_requirements = []
        for req in reqs:
            # At this stage this could be a list of a list,  or a
            # list.
            if isinstance(req[0], str):
                new_requirements.append(self._populate_req(req, sdata))
            elif isinstance(req[0], list):
                # Then its a list of list
                one_req = []
                for single_req in req:
                    one_req.append(self._populate_req(single_req, sdata))
                new_requirements.append(one_req)
        return new_requirements

    def _populate_req(self, req, sdata):
        '''Transform 1 requirement'''
        requirement = []
        for item in req:
            # Check if any of the static is in these item
            # Only str can be replaced
            # Only regex can be replaced
            if not isinstance(item, str) or not item.startswith('(?P<'):
                requirement.append(item)
                continue
            for static in sdata:
                if static in item:
                    if isinstance(sdata[static], str) and\
                       sdata[static].startswith('(?P<'):
                        # The static information is also a regex! so got to
                        # learn
                        self._static_learn = True
                    requirement.append(sdata[static])
                    break
            else:
                # A Regex which is not in the sdata
                self._static_learn = True
                requirement.append(item)
        return requirement

    def _learn_base(self, device, name, step, abstracted_base, is_ops, base,
            requirements, verify=False, verify_find=None, **kwargs):

        try:
            # Populate the kwargs
            kwargs.update(requirements.get('kwargs', {}))
            requirements_ = requirements.get('requirements', [])
            exclude = requirements.get('exclude', [])
            all_keys = requirements.get('all_keys', False)

            if requirements_:
                # Populate the keys into R object
                # Useful if want to learn from previously learnt requirements
                requirements_ = self._populate_path(requirements_, device,
                                                    keys=self.keys)

            # process ops requirements
            if is_ops:
                o = abstracted_base(device=device, **kwargs)
                learn_poll = {}

                if not verify:
                    if not verify_find:
                        verify_find = self._verify_find

                    # First time we learn, no need to loop
                    learn_poll['attempt'] = 1
                    learn_poll['sleep'] = 0
                    learn_poll['verify'] = verify_find
                    learn_poll['all_keys'] = all_keys
                    learn_poll['requirements'] = requirements_
                else:
                    learn_poll = {'timeout': self.timeout}
                    if not verify_find:
                        verify_find = self._verify_same
                    name = o.__class__ if hasattr(o, '__class__') else o
                    log.info("Learning '{n}' feature".format(n=name))

                    learn_poll['initial'] = self._ops_ret[base]
                    learn_poll['verify'] = verify_find
                    learn_poll['exclude'] = self._populate_exclude(exclude)

                    learn_poll.update(kwargs)

                    # skip the learning for verify
                    if base not in self._ops_ret:
                        return o

                # Learn and verify the ops
                o.learn_poll(**learn_poll)
                return o

            # process conf requirements
            else:
                # import conf module
                ## get conf class
                cls = abstracted_base
                if issubclass(cls, ConfBase):
                    if verify:
                        name = cls.__name__ if hasattr(cls, '__name__') else cls
                        log.info("Learning '{n}' feature".format(n=name))
                        # skip the learning for verify
                        if base not in self._conf_ret:
                            return

                    # learn conf with show running-config
                    o = cls.learn_config(device=device, attributes=kwargs.get('attributes', None))
                    # convert from conf instance to dictionary
                    o = [_to_dict(item) for item in o]

                    if verify:
                        # sort both list
                        initial = sorted(self._conf_ret[base])[:1]
                        restore = sorted(o)[:1]
                        # compare lengh to begin with
                        len_initial = len(initial)
                        len_restore = len(restore)
                        if len_initial != len_restore:
                            raise Exception("Current ops is not equal "
                                            "to the initial Snapshot "
                                            "taken\n{} != {}".format(
                                              len_initial, len_restore))
                        # zip and verify whether they are the same
                        for before, after in zip(initial, restore):
                            # verify conf
                            self._verify_same(after, before, exclude)
                    else:
                        for item in o:
                            # verify requirements
                            self._verify_find(item, requirements_, all_keys)
                    return o[:1]
        except Exception as e:
            raise

    def learn_ops(self, device, abstract, steps, timeout, **kwargs):
        '''Learn Ops object and populate the keys'''

        # Holds Ops object
        self._ops_ret = {}
        # Holds Conf object
        self._conf_ret = {}

        # How the keys learnt - Those are the regex values
        self.keys = []
        # TODO: Remove this
        self.req_list_flag = {}

        self.timeout = timeout

        # Loop over each requirement
        all_requirements = []

        # store hardcode values if provided
        # pop out the provided_values to leave the ops path only
        provided_values = self.requirements.pop('provided_values') \
            if 'provided_values' in self.requirements else {}

        for base, requirements in self.requirements.items():
            # enable learn on device for each feature
            learn_on_device = True

            name = base.split('.')[-1]

            # Instantiate the abstracted base object
            # Create attrgetter for abstract which would find the right base
            # object
            abstracted_base = attrgetter(base)(abstract)
            is_ops = issubclass(abstracted_base, OpsBase)
            type_ = 'Ops' if is_ops else 'Conf'

            with steps.start("Learning '{n}' {t}".format(n=name,
                                                         t=type_)) as step:
                requirements_printer(base, requirements)

                # Is is a or an
                a = 'an' if name[0].lower() in VOWEL else 'a'

                log.info("Find {} '{}' that satisfy the following requirements:"
                         .format(a, base))
                msgs = self._requirements_printer(name, requirements, device,
                                                  populate=False)
                log.info('\n'.join(msgs))

                # if LTS has value, get from LTS, don't learn
                if kwargs.get('lts', {}).get(base, {}).get(device.name, {}):
                    o = [kwargs['lts'][base][device.name]]
                    # check if can get required value from the lts
                    # if not, need to learn device again                    
                    reqs = self._populate_path(requirements['requirements'],
                                device, keys=self.keys, device_only=True)
                    all_keys = requirements.get('all_keys', False)
                    rs = [R(requirement) for requirement in reqs]
                    ret = find(o, *rs, filter_=False, all_keys=all_keys)
                    if ret:
                        learn_on_device = False
                        log.info('LTS from subsection already learned the %s object,'
                            'read from LTS instead of executing commands'.format(n=name))

                # Modify requirements so everything is learn
                if learn_on_device:
                    if 'requirements' in requirements:
                        req = requirements.copy()
                        del req['requirements']
                    try:
                        o = self._learn_base(device, name, step, abstracted_base,
                                             is_ops, base, req)
                    except StopIteration as e:
                        step.failed("Could not learn '{n}'".format(n=name),
                                    from_exception=e)
                if o:
                    # process ops requirements
                    if is_ops:
                        self._ops_ret[base] = o
                    # process conf requirements
                    else:
                        self._conf_ret[base] = o

            with steps.start('Verifying requirements') as step:

                # print out the log to show which are the hardcode values
                if provided_values:
                    log.info('Updating the requirements with the information provided: {}'
                        .format(provided_values))

                reqs = requirements['requirements']

                if not any(isinstance(el, list) for el in reqs[0]):
                    reqs_list = [reqs]
                    self.req_list_flag[base] = False
                else:
                    reqs_list = reqs
                    self.req_list_flag[base] = True

                ret_reqs = []

                for reqs in reqs_list:
                    # Needed for [[ ]] requirements

                    if isinstance(reqs[0], list):
                        all_requirements.extend(reqs)
                    req_msg = '\n'.join([str(re) for re in reqs])
                    log.info("Requirements pattern to "
                             "verify:\n{r}\n\n".format(r=req_msg))

                    # To populate the path first with hardcode values
                    # to only store the attributes that contains the hardcoded values
                    reqs = self._populate_path(reqs, device, keys=[provided_values])

                    # Populate the keys into R object
                    # Useful if want to learn from previously learnt requirements
                    reqs = self._populate_path(reqs, device, keys=self.keys, device_only=True)

                    all_keys = requirements.get('all_keys', False)

                    # Check if the requirements is [Operator('info')]
                    # if so, it will check if the ops output is empty
                    # TODO - this particular case will be enhanced in find
                    expect_empty = False
                    for i in reqs:
                        if len(i) < 2:
                            attr = i[0] if isinstance(i[0], str) else i[0].value
                            if not hasattr(o, attr):
                                expect_empty = True
                                step.passed('The ops attribute {} is empty as expected'
                                    .format(attr))

                    rs = [R(requirement) for requirement in reqs]

                    if not isinstance(o, list):
                        o = [o]
                    for item in sorted(o)[:1]:
                        # exclude the managemnet interface from the selected
                        # interfaces
                        find_obj = self.exclude_management_interface(device,
                            requirements, item)
                        ret = find([find_obj], *rs, filter_=False, all_keys=all_keys)

                        if not ret:
                            # Requirements are not satisfied
                            err_msg = '\n'.join([str(re) for re in reqs])
                            # If static then it should fail - what they
                            # provided couldnt be found
                            if self._static:
                                step.failed("Could not find a '{n}' which "
                                            "satisfies the requirement:\n{e}"
                                            .format(n=name, e=err_msg))
                            else:
                                step.skipped("Following requirements were not "
                                             "satisfied for '{n}':\n{e}"
                                             .format(n=name, e=err_msg))

                        if not self._static_learn:
                            continue
                        # Either no static keys were provided or
                        # Static keys were provided but not all regex keys
                        # were staticly provided
                        # So still need to learn
                        group_keys = GroupKeys.group_keys(
                                        reqs=reqs,
                                        ret_num={},
                                        source=ret,
                                        all_keys=all_keys)

                        temp_keys = []
                        for key in group_keys:
                            temp_keys.extend(GroupKeys.merge_all_keys(self.keys, [], key))
                        self.keys = temp_keys.copy()

        with steps.start('Merge requirements') as step:
            # update the self.keys with hardcode values for following needs
            if not self.keys:
                self.keys.append(provided_values)
            else:
                for item in self.keys:
                    item.update(provided_values)

            self.keys = GroupKeys.max_amount(self.keys, self.num_values)
            req = self._populate_path(all_requirements, device, keys=self.keys)

            if not req:
                step.skipped('Could not merge the requirements '
                             'together\n{k}\n'.format(k=self.keys))
            ret_reqs.extend(req)

            # Requirements were satisfied
            msg = '\n'.join([str(re) for re in ret_reqs])
            log.info("\nFound the following requirements:\n{e}".format(n=name, e=msg))

            # Search if any regex remaining.
            for item in ret_reqs:
                for elem in item:
                    # expect_empty useage reason:
                    # When requirements is [Operator('info')]
                    # the ops output is empty, the full path won't be populated
                    # it could contain ('(?P<'), in this case pass the step
                    # TODO - will remove expect_empty when find is enhanced
                    if isinstance(elem, str) and elem.startswith('(?P<') and not expect_empty:
                        step.skipped('Could not satisfy all requirement\n{k}'
                                         .format(k=self.keys))

        return self._ops_ret

    def verify_with_initial(self, device, abstract, steps,
                            **kwargs):
        '''Verify a snapshot with initial snapshot'''
        # For each ops object, take a new snapshot
        # And compare with initial one taken in learn_ops
        # Store the new ops object
        current_ops = {}

        # Get Timeout Object for recovery section
        if isinstance(kwargs.get('timeout_recovery', None), Timeout):
            self.timeout = kwargs['timeout_recovery']
        elif kwargs.get('timeout_recovery', {}) and \
           'max_time' in kwargs['timeout_recovery'] and\
           'interval' in kwargs['timeout_recovery']:
            self.timeout = \
                      Timeout(max_time=kwargs['timeout_recovery']['max_time'],
                              interval=kwargs['timeout_recovery']['interval'])
        else:
            # use default value
            self.timeout = Timeout(max_time=180, interval=15)

        for base, requirements in self.requirements.items():

            name = base.split('.')[-1]
            with steps.start("Verifying {m} '{n}' is back to original "
                             "state".format(n=name, m=base.split('.')[0]),
                             continue_=True) as step:
                # Create attrgetter for abstract which would find the right base
                # object
                abstracted_base = attrgetter(base)(abstract)
                is_ops = issubclass(abstracted_base, OpsBase)

                try:
                    o = self._learn_base(device, name, step, abstracted_base,
                                         is_ops, base, requirements,
                                         verify=True, **kwargs)
                except StopIteration as e:
                    step.failed("'{n}' is not back to original "
                                "state".format(n=name), from_exception=e)

                if o and is_ops:
                    current_ops[base] = o

                log.info('{n} is identical to the original '
                         'snapshot'.format(n=name))

        return current_ops

    def _verify_find(self, ops, requirements, missing=False, all_keys=False,
                     **kwargs):
        '''Verify the ops response to the requirements'''
        if not requirements:
            return
        rs = [R(requirement) for requirement in requirements]
        ret = find([ops], *rs, filter_=False, all_keys=all_keys)
        # If missing is True, then we expect it to be missing, aka ret empty
        if not ret and not missing:
            raise Exception("'{req}' does not exists in "
                            "'{o}'".format(req=requirements, o=ops))
        if ret and missing:
            # It should be missing
            raise Exception("'{req}' exists in "
                            "'{o}' and it should not "
                            "exists".format(req=requirements, o=ops))

    def _verify_finds(self, ops, requirements, missing=False, all_keys=False):
        '''Verify multiple requirements for ops'''
        for req in requirements:
            self._verify_find(ops, [req], missing, all_keys)

    def _verify_finds_ops(self, ops, requirements, missing=False, all_keys=False,
                          obj_mod=None, org_req=None):
        '''Verify multiple requirements for ops'''
        for req in requirements:
            self._verify_find(ops, [req], missing, all_keys)

        # Each requirement can produce many populate_reqs (Many vrfs
        # for example) so loop over them
        for populate_req in requirements:

            # Let's modify the ops value to be equal to the original
            # snapshot. This will allow for comparing the other keys
            if obj_mod in self._ops_ret:
                try:
                    self._modify_ops_snapshot(original=self._ops_ret[obj_mod],
                                              current=ops, path=populate_req,
                                              obj=obj_mod)
                except Exception as e:
                    if type(e) is ValueError:
                        log.info("No comparison will be done between "
                                 "original snapshot and snapshot after "
                                 "configuration\n{e}".format(e=str(e)))
                    else:
                        log.warning("No comparison will be done between "
                                    "original snapshot and snapshot after "
                                    "configuration\n{e}".format(e=str(e)))
                    return

        # Alright now compare
        if obj_mod in self._ops_ret:
            # add handle for modify_exclude and exclude
            exclude = self._populate_exclude(org_req['exclude'])

            diff = Diff(self._ops_ret[obj_mod], ops,
                        exclude=exclude + ['callables'])
            diff.findDiff()

            if str(diff):
                raise Exception("The output is not same with diff\n{}"
                                .format(str(diff)))

    def _verify_same(self, ops, initial, exclude, **kwargs):
        diff = Diff(initial, ops, exclude=exclude + ['callables'])
        diff.findDiff()
        if diff.diffs:
            raise Exception("Current ops is not equal to the initial Snapshot "
                            "taken\n{e}".format(e=str(diff)))

    def _populate_exclude(self, exclude):
        kwargs = defaultdict(list)

        for item in self.keys:
            for key, value in item.items():
                kwargs[key].append(value)

        modified_exclude = []
        for exc in exclude:
            if callable(exc):
                partial = functools.partial(exc, **kwargs)
                modified_exclude.append(partial)
            elif exc.startswith('(?P<'):
                exc_temp = self._populate_path([[exc]], '', self.keys)
                # Flatten the list
                modified_exclude.extend(itertools.chain(*exc_temp))
            else:
                modified_exclude.append(exc)

        return modified_exclude

    def learn_configure(self):
        '''Populate the mapping keys via Conf'''
        # TODO Same as learn_ops, will populate keys
        pass

    def verify_missing_ops(self, *args, **kwargs):
        '''Make sure some attributes are missing from ops object'''
        self.verify_ops(missing=True, *args, **kwargs)


    def verify_ops(self, device, abstract, steps, missing=False, **kwargs):
        '''Verify that the key with correct value is populated correctly and
        other values are equal to initial snapshot
        '''

        # Requirement to verify for a specific Ops object
        for obj, requirements in self._verify_ops_dict.items():
            name = obj.split('.')[-1]
            a = 'an' if name[0].lower() in VOWEL else 'a'
            log.info("Verify the '{}' state to make sure the following "
                     "requirements are respected:"
                     .format(a, name))
            msgs = self._requirements_printer(name, requirements, device,
                                              populate=True)
            log.info('\n'.join(msgs))
            # reset the missing depending on settings from trigger mapping file
            # when attributes missing when doing triggers using the verify_ops
            # in this, users don't have to overwrite the subsection
            missing = missing if 'missing' not in requirements else requirements['missing']
            with steps.start("Verifying '{n}' state with {obj}"
                             .format(n=name, obj=obj)) as step:
                # Create attrgetter for abstract which would find the right obj
                # object
                abstracted_obj = attrgetter(obj)(abstract)

                # seperate callable path and list path
                reqs = {}
                reqs['list'] = []
                reqs['callable'] = []
                for item in requirements['requirements']:
                    if callable(item[0]):
                        reqs['callable'].append(item)
                    elif isinstance(item[0], str):
                        reqs['list'].append(item)

                # Instantiate the abstracted Ops object
                kwargs = self._populate_kwargs(device, requirements)
                reqs['list'] = self._populate_path(reqs['list'], device, self.keys)

                msg = '\n'.join([str(re) for re in reqs['list']])
                log.info("Verifying the following requirements "
                         "are {condition}\n{rs}".format(rs=msg,
                            condition='not presented' if missing else 'satisfied'))

                if not kwargs:
                    try:
                        if issubclass(abstracted_obj, OpsBase):
                            instantiated_object = abstracted_obj(device=device)
                            self._verify_ops(device, instantiated_object,
                                             reqs, missing, obj,
                                             requirements)
                        elif issubclass(abstracted_obj, ConfBase):
                            self._verify_conf_2(device, abstracted_obj, reqs,
                                                missing, obj, requirements)
                    except Exception as e:
                        step.failed('Issue verifying the states',
                            from_exception=e)
                else:
                    failures = []
                    for kwarg in kwargs:
                        try:
                            if issubclass(abstracted_obj, OpsBase):
                                instantiated_object = abstracted_obj(device=device, **kwargs)
                                self._verify_ops(device, instantiated_object,
                                                 reqs, missing, obj,
                                                 requirements)
                            elif issubclass(abstracted_obj, ConfBase):
                                self._verify_conf_2(device, abstracted_obj, reqs,
                                                    missing, obj, requirements)
                        except Exception as e:
                            failures.append([kwarg, e])

                    if failures:
                        failures_text = ''
                        for kwarg, e in failures:
                            text = format_filter_exception(\
                                       exc_type=type(e),
                                       exc_value=e,
                                       tb=e.__traceback__)
                            failures_text += '{n} - {k}:\n\n{t}\n\n'.\
                                             format(n=obj, k=kwargs, t=text)
                        step.failed('Issue verifying the states\n{f}'.\
                                    format(f=failures_text))

                log.info('{n} has been verified and is valid'
                            .format(n=name))

    def _verify_conf_2(self, device, verify_conf, reqs, missing, ops,
                       requirements):
        o = verify_conf.learn_config(device=device)

        # convert from conf instance to dictionary
        o = [_to_dict(item) for item in o]

        # Make sure that configured path is correctly configured
        try:
            self._verify_finds_ops(ops=o[0], requirements=reqs['list'],
                                   missing=missing, obj_mod=ops,
                                   org_req=requirements)
        except ValueError as e:
            raise e
        except Exception as e:
            raise Exception("Could not verify the configuration was "
                            "applied correctly as per the exception: "
                            "{e}".format(e=e))

    def _verify_ops(self, device, o, reqs, missing, ops, requirements):

        # verify the ops paths values
        try:
            o.learn_poll(verify=self._verify_finds_ops,
                         requirements=reqs['list'],
                         timeout=self.timeout,
                         missing=missing,
                         obj_mod=ops,
                         org_req=requirements)
            # add to self to provide access for parent 
            # that can get information from the learned ops object
            self.verify_ops_object = o
        except Exception as e:
            raise e

        # verify callable if requirements path
        # contains customized verify functions
        if reqs.get('callable', None):
            for item in reqs['callable']:
                try:
                    o.learn_poll(verify=item[0].func,
                                 timeout=self.timeout, **item[0].keywords)
                except Exception as e:
                    raise e

    def _modify_ops_snapshot(self, original, current, path, obj=None):
        # Handling the case of 'NotExists' in the trigger prerequisites
        required_key = ''
        if obj:
            compiled_line = re.compile(r'NotExists\(\'(?P<required_key>[\w]+)\'\)')
            for req in self.requirements[obj]['requirements']:
                for key in req:
                    matched = compiled_line.match(str(key))
                    if matched:
                        required_key = str(matched.groupdict()['required_key'])

        # First does path exists in original, except the value
        r = R(path[:-1] + ['(.*)'])
        ret = find([original], r, filter_=False)
        if not ret:
            if not required_key:
                raise Exception("'{p}' does not exist on original "
                                "snapshot".format(p=path))
            else:
                raise ValueError("'{p}' does not exist on original snapshot "
                    "as per the original trigger requirement".format(p=path))
        self._modify_value(current, path[:-1], ret[0][0])

    def _modify_value(self, snapshot, path, value):
        for p in path[:-1]:
            try:
                snapshot = snapshot[p]
            except (TypeError):
                snapshot = getattr(snapshot, p)
        if isinstance(snapshot, dict):
            snapshot[path[-1]] = value
        else:
            setattr(snapshot, path[-1], value)

    def _should_populate(self, requirements):
        '''Determine whether the requirement item needs to be updated'''
        for req in requirements:
            for path in req:
                if isinstance(path, str) and path.startswith('{'):
                    return True

    def _populate_path(self, path, device, keys, _cur_path=None, _first=True, device_only=False):
        '''Create the multiple paths out of the paths'''
        if not path:
            return path
        if _cur_path is None:
            _cur_path = []

        if device_only or not keys:
            # Just so it goes through the loop below
            keys = [None]

        paths = []
        for key in keys:
            for p in path:
                loc = []
                for item in p:
                    # Only do uut
                    if device_only:
                        if isinstance(item, Operator):
                            loc.append(item)
                            continue
                        # TODO: Make this..more unique
                        if callable(item):
                            item = item(self.keys)
                        if item == '{uut}' or\
                           hasattr(item, 'value') and item.value == '{uut}':
                            loc.append(device.name)
                        else:
                            loc.append(item)
                        continue

                    if not key:
                        if isinstance(item, Operator):
                            loc.append(item)
                            continue

                        if item == '{uut}' or\
                           (hasattr(item, 'value') and item.value == '{uut}'):
                            loc.append(device.name)
                        else:
                            loc.append(item)
                        continue

                    if isinstance(item, Operator):
                        if not isinstance(item.value, str):
                            loc.append(item.value)
                            continue
                        if item.value == '{uut}':
                            loc.append(device.name)
                            continue
                        if item.regex and item.value.startswith('(?P<'):
                            # Get the variable name
                            var = list(item.regex.groupindex)[0]
                            # Does var exists in key?
                            if var not in key:
                                # So key does not exists
                                # just keep doing with this as a value
                                loc.append(item.value)
                            else:
                                # This mean var is in key
                                vkeys = key[var]
                                if not item == str(vkeys):
                                    break
                                loc.append(vkeys)
                            continue
                        loc.append(item.value)
                        continue

                    # TODO: Make this..more unique
                    if callable(item):
                        item = item(self.keys)
                    if not isinstance(item, str):
                        loc.append(item)
                        continue
                    elif item == '{uut}':
                        loc.append(device.name)
                        continue
                    elif item.startswith('(?P<'):
                        # Modify it with an item of key
                        try:
                            com = re.compile(item)
                        except Exception as e:
                            raise ValueError("'{item}' is not a valid regex "
                                             "expression".format(item=item))\
                                             from e

                        # Get the variable name
                        var = list(com.groupindex)[0]
                        # Does var exists in key?
                        if var not in key:
                            # So key does not exists
                            # just keep doing with this as a value
                            loc.append(item)
                        else:
                            # This mean var is in key
                            vkeys = key[var]
                            if not com.match(str(vkeys)):
                                break
                            loc.append(vkeys)
                            continue
                    else:
                        loc.append(item)
                        continue
                else:
                    paths.append(loc)

        try:
            paths.sort()
        except Exception:
            # best effort to keep things consistent
            pass
        return list(k for k,_ in itertools.groupby(paths))

    def exclude_management_interface(self, device, requirements, ops_obj):
        '''Exclude the management interface from the trigger interfaces'''
        # exclude the managemnet interface from the interfaces
        # learned for the trigger action. Unless specified
        # by the user to include the management interafce
        # "user specifies include_management_interface as True"
        if 'include_management_interface' in requirements and \
            requirements['include_management_interface']:
            # management interface will be considered in the
            # trigger action
            return ops_obj
        else:
            Interface_ops_obj = Lookup.from_device(device).ops.interface.interface.Interface(device)
            new_dict = {}
            if isinstance(ops_obj, type(Interface_ops_obj)) and \
                device.management_interface:
                new_dict['info'] = {}
                for key in ops_obj.info.keys():
                    if device.management_interface != key:
                        new_dict['info'][key] = ops_obj.info[key]
            # management interface will be excluded from the trigger action
            if new_dict:
                return new_dict
            else:
                return ops_obj

    def _one_to_many_path(self, paths, device, many_keys, standard_keys):
        '''Create the one to many paths out of the paths'''
        if not paths:
            return paths
        ret = []
        for path in paths:
            temp_path=[]
            for item in path:
                # item is find.operator
                if isinstance(item, Operator):
                    if not isinstance(item.value, str):
                        temp_path = self._append_to_many(temp_path, item.value)
                        continue
                    if item.value == '{uut}':
                        temp_path = self._append_to_many(temp_path, device)
                        continue
                    if item.regex and item.value.startswith('(?P<'):
                        # Get the variable name
                        var = list(item.regex.groupindex)[0]
                        # Does var exists in key?
                        if var not in key:
                            # So key does not exists
                            # just keep doing with this as a value
                            temp_path = self._append_to_many(temp_path,
                                                             item.value)
                        else:
                            # This mean var is in key
                            vkeys = key[var]
                            if not item == str(vkeys):
                                break
                            temp_path = self._append_to_many(temp_path, vkeys)
                        continue
                    temp_path = self._append_to_many(temp_path, item.value)
                    continue
                if not isinstance(item, str):
                    temp_path = self._append_to_many(temp_path, item)
                    continue
                if item == '{uut}':
                    temp_path = self._append_to_many(temp_path, device)
                    continue
                if not item.startswith('(?P<'):
                    temp_path = self._append_to_many(temp_path, item)
                    continue
                # Modify it with an item of key
                try:
                    com = re.compile(item)
                except Exception as e:
                    raise ValueError("'{item}' is not a valid regex "
                                     "expression".format(item=item)) from e
                # Get the variable name
                var = list(com.groupindex)[0]
                if var in standard_keys:
                    # This mean var is in key
                    vkeys = standard_keys[var]
                    if not com.match(str(vkeys)):
                        break
                    temp_path = self._append_to_many(temp_path, vkeys)
                    continue

                # So key does not exists
                # just keep doing with this as a value
                if var not in many_keys:
                    temp_path=self._append_to_many(temp_path, item)
                    continue

                vkeys = [key for key in list(many_keys[var]) \
                                                         if com.match(str(key))]
                if not vkeys:
                    break
                temp_path=self._append_to_many(temp_path, vkeys, multiply=True)
            else:
                ret.extend(temp_path)
        return ret

    def _append_to_many(self, path, value, multiply=False):

        ret = path
        if not len(path) > 0 or not isinstance(path[0], list):
            ret = [ ret ]

        if multiply:
            ret = ret * len(value)
            ret = [ one + [v] for one, v in zip(ret, value) ]
        else:
            ret = [ one + [value] for one in ret ]

        return ret


    def unconfigure(self, *args, **kwargs):
        return self.configure(unconfig=True, *args, **kwargs)

    def _config(self, conf_obj, configures, device, name_,
                unconfig=False, one_to_many=None, standard_keys=None):
        paths = []
        if 'requirements' in configures:
            # Take the path and populate the keys if possible
            paths = self._path_population(configures['requirements'], device,
                                        one_to_many=one_to_many,
                                        standard_keys=standard_keys)

            config = '\n'.join([str(conf_path) for conf_path in paths])

        Configure.conf_configure(device=device,
                                 conf=conf_obj,
                                 conf_structure=paths,
                                 unconfig=unconfig)

    def _populate_kwargs(self, device, configures):
        kwargs = []
        if 'kwargs' not in configures:
            return []
        if 'mandatory' not in configures['kwargs']:
            return configures['kwargs']

        # Populate the mandatory keys
        kwargs_wanted = []
        keys_wanted = []
        for key, path in configures['kwargs']['mandatory'].items():
            kwargs_wanted.append(path)
            keys_wanted.append(key)

        # Take the path and populate the keys if possible
        paths = self._path_population([kwargs_wanted], device)

        for path in paths:
            kwargs.append({k:v for k, v in zip(keys_wanted, path)})
        return kwargs

    def configure(self, device, abstract, steps, unconfig=False, verify=False,
                  **kwargs):

        # initial conf mandatory key dictionary
        self.conf_mandatory_key = {}

        for conf, configures in self.config_info.items():

            # check conf_info reqruiements brackets
            # should be two-dimensional list
            try:
                if configures.get('requirements') and isinstance(configures['requirements'][0][0], list):
                    raise IndexError('conf_info reqruiements are not two-dimensional list')
            except Exception as e:
                raise IndexError('conf_info reqruiements are not two-dimensional list.\n%s' % str(e))

            base_name = conf.split('.')[-1]
            if not unconfig and not any(callable(item[0]) for item in configures.get('requirements',[])):
                a = 'an' if base_name[0].lower() in VOWEL else 'a'
                log.info("Configure {} '{}' with the following requirements:"
                         .format(a, base_name))
                msgs = self._requirements_printer(base_name, configures, device,
                                                  populate=True)
                log.info('\n'.join(msgs))
            # Create attrgetter for abstract which would find the right conf
            # object
            abstracted_ops = attrgetter(conf)(abstract)
            # Instantiate the abstracted Ops object

            name = conf.split('.')[-1]
            if not unconfig:
                word = 'Configuring'
            else:
                word = 'Unconfiguring'
            with steps.start("{w} '{n}'".format(w=word, n=name)) as step:
                kwargs = self._populate_kwargs(device, configures)

                # We need to build the conf object after collecting all the
                # kwargs. Multiple kwargs can be passed as mandatory keys.
                self.conf_mandatory_key[conf] = kwargs
                if not kwargs:
                    self._configure(device, conf, abstracted_ops, configures,
                                    unconfig, name)
                else:
                    for kwarg in kwargs:
                        self._configure(device, conf, abstracted_ops, configures,
                                        unconfig, name, **kwarg)

    def _configure(self, device, conf, abstracted_ops, configures, unconfig, name_, **kwargs):
        self.conf_mandatory_key[conf] = kwargs
        if not kwargs:
            co = abstracted_ops(device=device)
        else:
            co = abstracted_ops(device=device, **kwargs)

        if 'requirements' in configures and\
            configures['requirements'] and\
            callable(configures['requirements'][0][0]):
            # Call this callable then
            configures['requirements'][0][0](device=device, conf_obj=co,
                                             configures=configures,
                                             unconfig=unconfig, self=self)
        else:
            self._config(device=device, conf_obj=co,
                         configures=configures,
                         name_=name_, unconfig=unconfig)


    def _path_population(self, paths, device,
                         one_to_many=None, standard_keys=None):
        '''Populate path either one_to_many or standard search and replace'''
        # TODO: I Think we can remove this is one to many is removed
        if not paths:
            return paths
        # apply one_to_many dictionary
        if one_to_many:
            return self._one_to_many_path(paths, device, one_to_many,
                                          standard_keys)
        # call the usual _populate_path
        paths = self._populate_path(paths, device, keys=self.keys)

        return paths

    def _verify_conf(self, conf, conf_paths, unconfig):
        '''Verify that the configuration was applied correctly'''
        # TODO: Enhancement needed for Unconfig
        # Lines are missing,
        err_msg = []
        # If unconfig, then, its valid for some path to not exists
        for conf_path in conf_paths:
            c = conf
            if isinstance(c, list):
                c = c[0]
            # Get to the right location
            for item in conf_path[:-2]:
                try:
                    c = getattr(c, item)
                except (TypeError, AttributeError):
                    c = c[item]

            # Verify the value
            # Not sure if getattr or getitem
            try:
                value = getattr(c, conf_path[-2])
            except AttributeError:
                value = c[conf_path[-2]]

            if value != conf_path[-1]:
                # Not the same!
                err_msg.append("'{c}' is not configured correctly.\n"
                               "Value expected: {e}\n"
                               "Value found: {f}".format(c=conf_path[:-1],
                                                         e=conf_path[-1],
                                                         f=value))
        if err_msg:
            raise ValueError('\n'.join(err_msg))

    def _requirements_printer(self, base, requirements, device, populate=False):
        '''Convert triggers requirements into English requirements

        Care about the Leafs and the Regex. The rest are considered path to get
        where we want, but non important
        '''

        # All requirements; used internally
        all_reqs_name = set()

        # Contains all the leaves
        leafs = []

        # Contains all the Regexs
        regexs = []

        # Make sure no triple level of requirements
        if isinstance(requirements['requirements'][0][0], list):
            new_reqs = []
            for reqs in requirements['requirements']:
                for req in reqs:
                    new_reqs.append(req)
            requirements['requirements'] = new_reqs

        # Loops over the requirements
        if populate:
            requirements = self._populate_path(requirements['requirements'],
                                               device, keys=self.keys)
        else:
            requirements = requirements['requirements']

        for reqs in requirements:
            if not reqs:
                continue

            prev_key = None

            # To keep track if we reached the end of the requirements
            lenght = len(reqs)

            for i, req in enumerate(reqs):

                value = req

                # We dont want to show leafs of regex in both lists (regexs and
                # leafs)
                regex = False

                # If the requirements is a regex, then keep the name of the regex
                # and add to regex list
                if isinstance(req, str) and req.startswith('(?P<'):
                    try:
                        com = re.compile(req)
                        value = list(com.groupindex)[0]
                        if value not in all_reqs_name:
                            regexs.append([value, com.pattern])
                            all_reqs_name.add(value)

                        # So we dont add to the leafs list if already in regex list
                        regex = True
                    except Exception as e:
                        # We dont want to boom the trigger
                        log.info('Could not print the trigger requirements\n{}'
                                 .format(e))

                # Last and not regex?
                if i == lenght - 1 and not regex:
                    leafs.append([prev_key, value])
                    continue

                # Saving those so we can deal with end of key
                prev_key = value


        msgs = []
        # Print all the leafs
        for end in leafs:
            # Convert NotExists/Not to english
            end1 = self._key_convertor(end[0])
            end2 = self._value_convertor(end[1])

            if end1 is None:
                # Maybe we want to search for the first level of the object
                msgs.append("'{}'".format(end2))
            else:
                msgs.append("{} {}".format(end1, end2))

        # Print all the regexs
        for regex in regexs:
            msgs.append("'{}' that match the following regular expression '{}'"
                   .format(regex[0], regex[1]))
        return msgs

    def _key_convertor(self, word):
        if not isinstance(word, Operator):
            return "'{}'".format(word)
        return self._word_convertor(word)

    def _value_convertor(self, word):
        if not isinstance(word, Operator):
            return "which is equal to '{}'".format(word)
        return self._word_convertor(word)

    def _word_convertor(self, word):
        if isinstance(word, NotExists):
            return "does not have key '{}'".format(word.value)
        if isinstance(word, Not):
            return "which is not of value '{}'".format(word.value)
        pass



class FilterFindValue():
    ''' Filter the outputs from base output with some control R objects.'''

    @classmethod
    def find_value(self, ops, values, r, path, **kwargs):

        # get the values for group_keys
        for key in values:
            sub_key = list(values[key].keys())[0]
            if sub_key:
                values = values[key]
            else:
                values = {key: values[key][sub_key]}
        keys = []
        # find required info from ops obj
        for r_obj in r:
            ret = find([ops], r_obj, filter_=False)
            if not ret:
                # Could not find anything satisfying
                return {}

            ret = GroupKeys.group_keys(ret_num=values, source=ret,
                                       reqs=path)

            # To Modify to support more than 1 conf object
            key = {}
            for v in values:
                if v not in ret[0]:
                    raise Exception("'{v} could not be found in previously "
                                    "learnt keys".format(v=v))
                key[v] = ret[0][v]
            keys.append(key)
            # TODO: To modify for multiple conf object
            return keys
        return keys

    @classmethod
    def verify(self, r):
        '''For now hardcoded for learnpolldiff.ops_diff'''

        self.ops_obj.learn_poll(verify=LearnPollDiff.ops_diff,
                                sleep=sleep_time,
                                attempt=attempt,
                                exclude=self.exclude,
                                ops_modified=self.ops_Verify,
                                ops_compare=self.pre_snap)


class Different(object):
    def __init__(self, regex):
        regex = regex
        com = re.compile(regex)
        self.value = list(com.groupindex)[0]

    def __call__(self, keys):
        # Look for regex groupindex and build negative lookahead regex.
        list_values = []
        for key in keys:
            if self.value in key:
                list_values.append(key[self.value])
        regexes = '|'.join([str(i) for i in list_values])
        ret = '(?P<{name}>^(?!{regexes}$).*$)'.format(name='not_'+self.value,
                                                      regexes=regexes)
        return ret
<<<<<<< HEAD
=======

def requirements_printer(base, requirements):
    '''Convert triggers requirements into English requirements

    Care about the Leafs and the Regex. The rest are considered path to get
    where we want, but non important
    '''

    # All requirements; used internally
    all_reqs_name = set()

    # Contains all the leaves
    leafs = []

    # Contains all the Regexs
    regexs = []

    # Make sure no triple level of requirements
    if isinstance(requirements['requirements'][0][0], list):
        new_reqs = []
        for reqs in requirements['requirements']:
            for req in reqs:
                new_reqs.append(req)
        requirements['requirements'] = new_reqs

    # Loops over the requirements
    for reqs in requirements['requirements']:
        if not reqs:
            continue

        prev_key = None

        # To keep track if we reached the end of the requirements
        lenght = len(reqs)

        for i, req in enumerate(reqs):

            value = req

            # We dont want to show leafs of regex in both lists (regexs and
            # leafs)
            regex = False

            # If the requirements is a regex, then keep the name of the regex
            # and add to regex list
            if isinstance(req, str) and req.startswith('(?P<'):
                try:
                    com = re.compile(req)
                    value = list(com.groupindex)[0]
                    if value not in all_reqs_name:
                        regexs.append([value, com.pattern])
                        all_reqs_name.add(value)

                    # So we dont add to the leafs list if already in regex list
                    regex = True
                except Exception as e:
                    # We dont want to boom the trigger
                    log.info('Could not print the trigger requirements\n{}'
                             .format(e))

            # Last and not regex?
            if i == lenght - 1 and not regex:
                leafs.append([prev_key, value])
                continue

            # Saving those so we can deal with end of key
            prev_key = value

    # Get class name
    base = base.rsplit('.', 1)[-1]

    # Is is a or an
    a = 'an' if base[0].lower() in VOWEL else 'a'

    log.info("Find {} '{}' that satisfy the following requirements:"
             .format(a, base))

    # Print all the leafs
    for end in leafs:
        # Convert NotExists/Not to english
        end1 = key_convertor(end[0])
        end2 = value_convertor(end[1])

        if end1 is None:
            # Maybe we want to search for the first level of the object
            log.info("'{}'".format(end2))
        else:
            log.info("{} {}".format(end1, end2))

    # Print all the regexs
    for regex in regexs:
        log.info("'{}' that match the following regular expression '{}'"
               .format(regex[0], regex[1]))

def key_convertor(word):
    if not isinstance(word, Operator):
        return "'{}'".format(word)
    return word_convertor(word)

def value_convertor(word):
    if not isinstance(word, Operator):
        return "which is equal to '{}'".format(word)
    return word_convertor(word)

def word_convertor(word):
    if isinstance(word, NotExists):
        return "does not have key '{}'".format(word.value)
    if isinstance(word, Not):
        return "which is not of value '{}'".format(word.value)
    pass
>>>>>>> b67ee610
<|MERGE_RESOLUTION|>--- conflicted
+++ resolved
@@ -1364,8 +1364,6 @@
         ret = '(?P<{name}>^(?!{regexes}$).*$)'.format(name='not_'+self.value,
                                                       regexes=regexes)
         return ret
-<<<<<<< HEAD
-=======
 
 def requirements_printer(base, requirements):
     '''Convert triggers requirements into English requirements
@@ -1476,4 +1474,3 @@
     if isinstance(word, Not):
         return "which is not of value '{}'".format(word.value)
     pass
->>>>>>> b67ee610
